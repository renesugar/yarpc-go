--- conflicted
+++ resolved
@@ -1,10 +1,5 @@
-<<<<<<< HEAD
-hash: 2ae2256c1070f8aaa397564451e9bc13affcd87e33ee50b94d95fbff4c4dcb9a
-updated: 2017-11-27T16:51:06.196113099-05:00
-=======
 hash: 7c7d875c128e2f5ee2218b87f3ec2b6fb335279d1cda2657c6cc4eb92a2ecdb9
 updated: 2018-01-17T11:45:33.306560761-08:00
->>>>>>> b3209dc0
 imports:
 - name: github.com/apache/thrift
   version: 53dd39833a08ce33582e5ff31fa18bb4735d6731
@@ -95,16 +90,7 @@
   subpackages:
   - internal/mapstructure
 - name: github.com/uber-go/tally
-<<<<<<< HEAD
-  version: 95078a8f10668bd1fa73ae46761cdc58d25436b8
-  subpackages:
-  - m3
-  - m3/customtransports
-  - m3/thrift
-  - m3/thriftudp
-=======
   version: 6c4631652c6aab57c64f65c2e0aaec2e9aae3a64
->>>>>>> b3209dc0
 - name: github.com/uber/jaeger-client-go
   version: 3ac96c6e679cb60a74589b0d0aa7c70a906183f7
   subpackages:
@@ -153,11 +139,7 @@
   - push
   - tallypush
 - name: go.uber.org/thriftrw
-<<<<<<< HEAD
-  version: bce7fd589d505915f56a7901d8c143e1625e085c
-=======
   version: 6216e5bb19132c14e979cf9c62abae6f022a0c0d
->>>>>>> b3209dc0
   subpackages:
   - envelope
   - internal/envelope
@@ -183,11 +165,7 @@
   - zapcore
   - zaptest/observer
 - name: golang.org/x/net
-<<<<<<< HEAD
-  version: 80e70a3f7765a5661a179fd8399b4db2c72646fb
-=======
   version: ab555f366c4508dbe0802550b1b20c46c5c18aa0
->>>>>>> b3209dc0
   repo: https://github.com/golang/net
   subpackages:
   - bpf
@@ -223,11 +201,7 @@
   subpackages:
   - googleapis/rpc/status
 - name: google.golang.org/grpc
-<<<<<<< HEAD
-  version: 5a9f7b402fe85096d2e1d0383435ee1876e863d0
-=======
   version: 7cea4cc846bcf00cbb27595b07da5de875ef7de9
->>>>>>> b3209dc0
   repo: https://github.com/grpc/grpc-go
   subpackages:
   - balancer
